--- conflicted
+++ resolved
@@ -1,13 +1,7 @@
 {
-<<<<<<< HEAD
-  "name": "massa-web3",
-  "version": "1.1.0",
-  "description": "mweb3 - massa's web3 sdk client",
-=======
   "name": "@massalabs/massa-web3",
   "version": "1.8.0",
   "description": "massa's web3 sdk client",
->>>>>>> f7ed2c7a
   "main": "dist/index.js",
   "scripts": {
     "up": "npm update",

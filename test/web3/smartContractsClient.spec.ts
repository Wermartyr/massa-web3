/* eslint-disable @typescript-eslint/no-explicit-any */
<<<<<<< HEAD
import { EOperationStatus } from '../../src/interfaces/EOperationStatus';
=======
import { IBalance } from '../../src/interfaces/IBalance';
>>>>>>> 61bb9365
import { JSON_RPC_REQUEST_METHOD } from '../../src/interfaces/JsonRpcMethods';
import { fromMAS } from '../../src/utils/converters';
import { PublicApiClient } from '../../src/web3/PublicApiClient';
import { SmartContractsClient } from '../../src/web3/SmartContractsClient';
import { WalletClient } from '../../src/web3/WalletClient';
import {
  mockClientConfig,
  mockDeployerAccount,
  mockCallData,
  mockContractData,
  mockNodeStatusInfo,
  mockOpIds,
  mockContractReadOperationData,
  mockContractReadOperationResponse,
  mockReadData,
  mockAddressesInfo,
  mockEventFilter,
  mockedEvents,
} from './mockData';

const MAX_READ_BLOCK_GAS = BigInt(4_294_967_295);
const TX_POLL_INTERVAL_MS = 10000;
const TX_STATUS_CHECK_RETRY_COUNT = 100;

// Mock to not wait for the timeout to finish
jest.mock('../../src/utils/time', () => {
  return {
    Timeout: jest.fn(),
    wait: jest.fn(() => Promise.resolve()),
  };
});

describe('SmartContractsClient', () => {
  let smartContractsClient: SmartContractsClient;
  let mockPublicApiClient: PublicApiClient;
  let mockWalletClient: WalletClient;

  beforeEach(() => {
    // Initialize the mock objects
    mockPublicApiClient = new PublicApiClient(mockClientConfig);
    mockWalletClient = new WalletClient(
      mockClientConfig,
      mockPublicApiClient,
      mockDeployerAccount,
    );
    smartContractsClient = new SmartContractsClient(
      mockClientConfig,
      mockPublicApiClient,
      mockWalletClient,
    );

    // Mock returned values
    mockPublicApiClient.getNodeStatus = jest
      .fn()
      .mockResolvedValue(mockNodeStatusInfo);
    // Mock the getBaseAccount function
    mockWalletClient.getBaseAccount = jest
      .fn()
      .mockReturnValue(mockDeployerAccount);
    // Mock the walletSignMessage function
    WalletClient.walletSignMessage = jest
      .fn()
      .mockResolvedValue({ base58Encoded: 'signature' });
    // Mock the sendJsonRPCRequest function
    (smartContractsClient as any).sendJsonRPCRequest = jest
      .fn()
      .mockResolvedValue(mockOpIds);
  });

  describe('deploySmartContract', () => {
    test('should call sendJsonRPCRequest with correct arguments', async () => {
      await smartContractsClient.deploySmartContract(
        mockContractData,
        mockDeployerAccount,
      );

      expect(
        (smartContractsClient as any).sendJsonRPCRequest,
      ).toHaveBeenCalledWith(JSON_RPC_REQUEST_METHOD.SEND_OPERATIONS, [
        [
          {
            serialized_content: expect.any(Array),
            creator_public_key: mockDeployerAccount.publicKey,
            signature: 'signature',
          },
        ],
      ]);
    });

    test('should return the correct result', async () => {
      const result = await smartContractsClient.deploySmartContract(
        mockContractData,
      );

      expect(result).toBe(mockOpIds[0]);
    });

    // Write additional tests to handle any edge cases or error scenarios
    test('should handle errors correctly', async () => {
      const mockError = new Error('Error message');
      (smartContractsClient as any).sendJsonRPCRequest = jest
        .fn()
        .mockRejectedValue(mockError);

      await expect(
        smartContractsClient.deploySmartContract(mockContractData),
      ).rejects.toThrow(mockError);
    });

    test('should throw error when no executor is provided and base account is not set', async () => {
      mockWalletClient.getBaseAccount = jest.fn().mockReturnValue(null);
      await expect(
        smartContractsClient.deploySmartContract(mockContractData),
      ).rejects.toThrow(`No tx sender available`);
    });

    test('should use default account when no executor is provided', async () => {
      await smartContractsClient.deploySmartContract(mockContractData);
      expect(mockWalletClient.getBaseAccount).toHaveBeenCalled();
    });

    test('should warn when contractDataBinary size exceeded half of the maximum size of a block', async () => {
      const max_block_size = mockNodeStatusInfo.config.max_block_size;
      mockContractData.contractDataBinary = new Uint8Array(
        max_block_size / 2 + 1,
      ); // value > max_block_size / 2

      const consoleWarnSpy = jest.spyOn(console, 'warn');
      // eslint-disable-next-line @typescript-eslint/no-empty-function
      consoleWarnSpy.mockImplementation(() => {});

      await smartContractsClient.deploySmartContract(mockContractData);

      expect(consoleWarnSpy).toHaveBeenCalledWith(
        'bytecode size exceeded half of the maximum size of a block, operation will certainly be rejected',
      );

      // Restore console.warn
      consoleWarnSpy.mockRestore();
    });

    test('should throw error when contractDataBinary does not exist', async () => {
      const modifiedMockContractData = { ...mockContractData };
      delete modifiedMockContractData.contractDataBinary;

      await expect(
        smartContractsClient.deploySmartContract(modifiedMockContractData),
      ).rejects.toThrow(
        `Expected non-null contract bytecode, but received null.`,
      );
    });

    test('should throw error when no opId is returned', async () => {
      (smartContractsClient as any).sendJsonRPCRequest = jest
        .fn()
        .mockResolvedValue([]);

      await expect(
        smartContractsClient.deploySmartContract(mockContractData),
      ).rejects.toThrow(
        `Deploy smart contract operation bad response. No results array in json rpc response. Inspect smart contract`,
      );
    });
  });
  describe('callSmartContract', () => {
    test('should call sendJsonRPCRequest with correct arguments', async () => {
      await smartContractsClient.callSmartContract(
        mockCallData,
        mockDeployerAccount,
      );

      expect(
        (smartContractsClient as any).sendJsonRPCRequest,
      ).toHaveBeenCalledWith(JSON_RPC_REQUEST_METHOD.SEND_OPERATIONS, [
        [
          {
            serialized_content: expect.any(Array),
            creator_public_key: mockDeployerAccount.publicKey,
            signature: 'signature',
          },
        ],
      ]);
    });

    test('should return the correct result', async () => {
      const result = await smartContractsClient.callSmartContract(
        mockCallData,
        mockDeployerAccount,
      );

      expect(result).toBe(mockOpIds[0]);
    });

    test('should use default account when no executor is provided', async () => {
      await smartContractsClient.callSmartContract(mockCallData);
      expect(mockWalletClient.getBaseAccount).toHaveBeenCalled();
    });

    test('should handle errors correctly', async () => {
      const mockError = new Error('Error message');
      (smartContractsClient as any).sendJsonRPCRequest.mockRejectedValue(
        mockError,
      );

      await expect(
        smartContractsClient.callSmartContract(mockCallData),
      ).rejects.toThrow(mockError);
    });

    test('should throw error when no executor is provided and base account is not set', async () => {
      mockWalletClient.getBaseAccount = jest.fn().mockReturnValue(null);
      await expect(
        smartContractsClient.callSmartContract(mockCallData),
      ).rejects.toThrow(`No tx sender available`);
    });

    test('should call trySafeExecute if retryStrategyOn is true', async () => {
      const originalRetryStrategy = (smartContractsClient as any).clientConfig
        .retryStrategyOn;
      (smartContractsClient as any).clientConfig.retryStrategyOn = true;

      await smartContractsClient.callSmartContract(mockCallData);

      expect(
        (smartContractsClient as any).sendJsonRPCRequest,
      ).toHaveBeenCalledWith(JSON_RPC_REQUEST_METHOD.SEND_OPERATIONS, [
        [
          {
            serialized_content: expect.any(Array),
            creator_public_key: mockDeployerAccount.publicKey,
            signature: 'signature',
          },
        ],
      ]);

      (smartContractsClient as any).clientConfig.retryStrategyOn =
        originalRetryStrategy;
    });

    test('should throw error when no opId is returned', async () => {
      (smartContractsClient as any).sendJsonRPCRequest = jest
        .fn()
        .mockResolvedValue([]);

      await expect(
        smartContractsClient.callSmartContract(mockCallData),
      ).rejects.toThrow(
        `Call smart contract operation bad response. No results array in json rpc response. Inspect smart contract`,
      );
    });
  });
  describe('readSmartContract', () => {
    test('should send the correct JSON RPC request', async () => {
      (smartContractsClient as any).sendJsonRPCRequest = jest
        .fn()
        .mockResolvedValue(mockContractReadOperationData);

      await smartContractsClient.readSmartContract(mockReadData);

      expect(
        (smartContractsClient as any).sendJsonRPCRequest,
      ).toHaveBeenCalledWith(JSON_RPC_REQUEST_METHOD.EXECUTE_READ_ONLY_CALL, [
        [
          {
            max_gas: Number(mockReadData.maxGas),
            target_address: mockReadData.targetAddress,
            target_function: mockReadData.targetFunction,
            parameter: mockReadData.parameter,
            caller_address: mockReadData.callerAddress,
          },
        ],
      ]);
    });

    test('should return correct result', async () => {
      (smartContractsClient as any).sendJsonRPCRequest = jest
        .fn()
        .mockResolvedValue(mockContractReadOperationData);

      const result = await smartContractsClient.readSmartContract(mockReadData);

      expect(result).toEqual(mockContractReadOperationResponse);
    });

    test('should throw error when the gas submitted exceeds the maximum allowed block gas', async () => {
      const mockReadDataWithLargeMaxGas = {
        ...mockReadData,
        maxGas: BigInt(4_294_967_296),
      }; // value > MAX_READ_BLOCK_GAS

      await expect(
        smartContractsClient.readSmartContract(mockReadDataWithLargeMaxGas),
      ).rejects.toThrow(
        `The gas submitted ${mockReadDataWithLargeMaxGas.maxGas.toString()} exceeds the max. allowed block gas of ${MAX_READ_BLOCK_GAS.toString()}`,
      );
    });

    test('should throw error when no results array in json rpc response', async () => {
      (smartContractsClient as any).sendJsonRPCRequest = jest
        .fn()
        .mockResolvedValue([]);

      await expect(
        smartContractsClient.readSmartContract(mockReadData),
      ).rejects.toThrow(
        `Read operation bad response. No results array in json rpc response. Inspect smart contract`,
      );
    });

    test('should throw error when json rpc response has error', async () => {
      const mockContractReadOperationDataWithError = [
        {
          result: {
            Error:
              'Some error message. Inspect smart contract for more details',
          },
        },
      ];

      (smartContractsClient as any).sendJsonRPCRequest = jest
        .fn()
        .mockResolvedValue(mockContractReadOperationDataWithError);

      await expect(
        smartContractsClient.readSmartContract(mockReadData),
      ).rejects.toThrow(mockContractReadOperationDataWithError[0].result.Error);
    });

    test('should call trySafeExecute if retryStrategyOn is true', async () => {
      (smartContractsClient as any).sendJsonRPCRequest = jest
        .fn()
        .mockResolvedValue(mockContractReadOperationData);

      const originalRetryStrategy = (smartContractsClient as any).clientConfig
        .retryStrategyOn;
      (smartContractsClient as any).clientConfig.retryStrategyOn = true;

      await smartContractsClient.readSmartContract(mockReadData);

      expect(
        (smartContractsClient as any).sendJsonRPCRequest,
      ).toHaveBeenCalledWith(JSON_RPC_REQUEST_METHOD.EXECUTE_READ_ONLY_CALL, [
        [
          {
            max_gas: Number(mockReadData.maxGas),
            target_address: mockReadData.targetAddress,
            target_function: mockReadData.targetFunction,
            parameter: mockReadData.parameter,
            caller_address: mockReadData.callerAddress,
          },
        ],
      ]);

      (smartContractsClient as any).clientConfig.retryStrategyOn =
        originalRetryStrategy;
    });
  });

<<<<<<< HEAD
  describe.only('awaitRequiredOperationStatus', () => {
    const opId = '1';
    const requiredStatus = EOperationStatus.FINAL;

    beforeEach(() => {
      // Reset the getOperationStatus function
      smartContractsClient.getOperationStatus = jest.fn();
    });

    test('waiting for NOT_FOUND status to become the required status', async () => {
      let callCount = 0;
      smartContractsClient.getOperationStatus = jest
        .fn()
        .mockImplementation(() => {
          callCount++;
          if (callCount === 1) {
            return Promise.resolve(EOperationStatus.NOT_FOUND);
          } else {
            return Promise.resolve(requiredStatus);
          }
        });

      const promise = smartContractsClient.awaitRequiredOperationStatus(
        opId,
        requiredStatus,
      );

      const status = await promise;

      expect(status).toBe(requiredStatus);
      expect(smartContractsClient.getOperationStatus).toHaveBeenCalledTimes(2);
    });

    test('fails after reaching the error limit', async () => {
      // Always throw an error
      const expectedErrorMessage = 'Test error';
      smartContractsClient.getOperationStatus = jest
        .fn()
        .mockRejectedValue(new Error(expectedErrorMessage));

      const error = await smartContractsClient
        .awaitRequiredOperationStatus(opId, requiredStatus)
        .catch((e) => e);

      expect(error).toBeInstanceOf(Error);
      expect(error.message).toEqual(expectedErrorMessage);
      expect(smartContractsClient.getOperationStatus).toHaveBeenCalledTimes(
        101,
      );
    });

    test('fails after reaching the pending limit', async () => {
      // Always return a status other than the requiredStatus
      smartContractsClient.getOperationStatus = jest
        .fn()
        .mockResolvedValue(EOperationStatus.NOT_FOUND);

      await expect(
        smartContractsClient.awaitRequiredOperationStatus(opId, requiredStatus),
      ).rejects.toThrow(
        `Getting the tx status for operation Id ${opId} took too long to conclude. We gave up after ${
          TX_POLL_INTERVAL_MS * TX_STATUS_CHECK_RETRY_COUNT
        }ms.`,
      );

      expect(smartContractsClient.getOperationStatus).toHaveBeenCalledTimes(
        1001,
      );
=======
  describe('getContractBalance', () => {
    const mockAddress = 'address';

    const expectedBalance: IBalance = {
      candidate: fromMAS(mockAddressesInfo[0].candidate_balance),
      final: fromMAS(mockAddressesInfo[0].final_balance),
    };

    test('should return the correct balance when the address exists', async () => {
      mockPublicApiClient.getAddresses = jest
        .fn()
        .mockResolvedValue(mockAddressesInfo);

      const balance = await smartContractsClient.getContractBalance(
        mockAddress,
      );

      expect(balance).toEqual(expectedBalance);
      expect(mockPublicApiClient.getAddresses).toHaveBeenCalledWith([
        mockAddress,
      ]);
    });

    test('should return null when the address does not exist', async () => {
      mockPublicApiClient.getAddresses = jest.fn().mockResolvedValue([]);

      const balance = await smartContractsClient.getContractBalance(
        mockAddress,
      );

      expect(balance).toBeNull();
      expect(mockPublicApiClient.getAddresses).toHaveBeenCalledWith([
        mockAddress,
      ]);
    });
  });

  describe('getFilteredScOutputEvents', () => {
    test('should send the correct JSON RPC request', async () => {
      (smartContractsClient as any).sendJsonRPCRequest = jest
        .fn()
        .mockResolvedValue(mockedEvents);

      await smartContractsClient.getFilteredScOutputEvents(mockEventFilter);

      expect(
        (smartContractsClient as any).sendJsonRPCRequest,
      ).toHaveBeenCalledWith(
        JSON_RPC_REQUEST_METHOD.GET_FILTERED_SC_OUTPUT_EVENT,
        [mockEventFilter],
      );
    });

    test('should return the correct array of IEvent objects', async () => {
      (smartContractsClient as any).sendJsonRPCRequest = jest
        .fn()
        .mockResolvedValue(mockedEvents);

      const result = await smartContractsClient.getFilteredScOutputEvents(
        mockEventFilter,
      );

      expect(result).toEqual(mockedEvents);
    });

    test('should call trySafeExecute if retryStrategyOn is true', async () => {
      (smartContractsClient as any).sendJsonRPCRequest = jest
        .fn()
        .mockResolvedValue(mockedEvents);

      const originalRetryStrategy = (smartContractsClient as any).clientConfig
        .retryStrategyOn;
      (smartContractsClient as any).clientConfig.retryStrategyOn = true;

      await smartContractsClient.getFilteredScOutputEvents(mockEventFilter);

      expect(
        (smartContractsClient as any).sendJsonRPCRequest,
      ).toHaveBeenCalledWith(
        JSON_RPC_REQUEST_METHOD.GET_FILTERED_SC_OUTPUT_EVENT,
        [mockEventFilter],
      );

      (smartContractsClient as any).clientConfig.retryStrategyOn =
        originalRetryStrategy;
>>>>>>> 61bb9365
    });
  });
});<|MERGE_RESOLUTION|>--- conflicted
+++ resolved
@@ -1,9 +1,6 @@
 /* eslint-disable @typescript-eslint/no-explicit-any */
-<<<<<<< HEAD
 import { EOperationStatus } from '../../src/interfaces/EOperationStatus';
-=======
 import { IBalance } from '../../src/interfaces/IBalance';
->>>>>>> 61bb9365
 import { JSON_RPC_REQUEST_METHOD } from '../../src/interfaces/JsonRpcMethods';
 import { fromMAS } from '../../src/utils/converters';
 import { PublicApiClient } from '../../src/web3/PublicApiClient';
@@ -362,7 +359,6 @@
     });
   });
 
-<<<<<<< HEAD
   describe.only('awaitRequiredOperationStatus', () => {
     const opId = '1';
     const requiredStatus = EOperationStatus.FINAL;
@@ -431,7 +427,7 @@
       expect(smartContractsClient.getOperationStatus).toHaveBeenCalledTimes(
         1001,
       );
-=======
+
   describe('getContractBalance', () => {
     const mockAddress = 'address';
 
@@ -517,7 +513,6 @@
 
       (smartContractsClient as any).clientConfig.retryStrategyOn =
         originalRetryStrategy;
->>>>>>> 61bb9365
     });
   });
 });
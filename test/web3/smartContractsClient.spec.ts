--- conflicted
+++ resolved
@@ -12,15 +12,12 @@
   mockContractData,
   mockNodeStatusInfo,
   mockOpIds,
-<<<<<<< HEAD
-  mockAddressesInfo,
-  mockedEvents,
-  mockEventFilter,
-=======
   mockContractReadOperationData,
   mockContractReadOperationResponse,
   mockReadData,
->>>>>>> 9cfc1ba7
+  mockAddressesInfo,
+  mockEventFilter,
+  mockedEvents,
 } from './mockData';
 
 const MAX_READ_BLOCK_GAS = BigInt(4_294_967_295);
@@ -157,72 +154,6 @@
       );
     });
   });
-<<<<<<< HEAD
-
-  describe('getContractBalance', () => {
-    const mockAddress = 'address';
-
-    const expectedBalance: IBalance = {
-      candidate: fromMAS(mockAddressesInfo[0].candidate_balance),
-      final: fromMAS(mockAddressesInfo[0].final_balance),
-    };
-
-    test('should return the correct balance when the address exists', async () => {
-      mockPublicApiClient.getAddresses = jest
-        .fn()
-        .mockResolvedValue(mockAddressesInfo);
-
-      const balance = await smartContractsClient.getContractBalance(
-        mockAddress,
-      );
-
-      expect(balance).toEqual(expectedBalance);
-      expect(mockPublicApiClient.getAddresses).toHaveBeenCalledWith([
-        mockAddress,
-      ]);
-    });
-
-    test('should return null when the address does not exist', async () => {
-      mockPublicApiClient.getAddresses = jest.fn().mockResolvedValue([]);
-
-      const balance = await smartContractsClient.getContractBalance(
-        mockAddress,
-      );
-
-      expect(balance).toBeNull();
-      expect(mockPublicApiClient.getAddresses).toHaveBeenCalledWith([
-        mockAddress,
-      ]);
-    });
-  });
-
-  describe('getFilteredScOutputEvents', () => {
-    test('should send the correct JSON RPC request', async () => {
-      (smartContractsClient as any).sendJsonRPCRequest = jest
-        .fn()
-        .mockResolvedValue(mockedEvents);
-
-      await smartContractsClient.getFilteredScOutputEvents(mockEventFilter);
-
-      expect(
-        (smartContractsClient as any).sendJsonRPCRequest,
-      ).toHaveBeenCalledWith(
-        JSON_RPC_REQUEST_METHOD.GET_FILTERED_SC_OUTPUT_EVENT,
-        [mockEventFilter],
-      );
-    });
-
-    test('should return the correct array of IEvent objects', async () => {
-      (smartContractsClient as any).sendJsonRPCRequest = jest
-        .fn()
-        .mockResolvedValue(mockedEvents);
-
-      const result = await smartContractsClient.getFilteredScOutputEvents(
-        mockEventFilter,
-      );
-
-      expect(result).toEqual(mockedEvents);
-=======
   describe('callSmartContract', () => {
     test('should call sendJsonRPCRequest with correct arguments', async () => {
       await smartContractsClient.callSmartContract(
@@ -385,32 +316,17 @@
       await expect(
         smartContractsClient.readSmartContract(mockReadData),
       ).rejects.toThrow(mockContractReadOperationDataWithError[0].result.Error);
->>>>>>> 9cfc1ba7
     });
 
     test('should call trySafeExecute if retryStrategyOn is true', async () => {
       (smartContractsClient as any).sendJsonRPCRequest = jest
         .fn()
-<<<<<<< HEAD
-        .mockResolvedValue(mockedEvents);
-=======
         .mockResolvedValue(mockContractReadOperationData);
->>>>>>> 9cfc1ba7
 
       const originalRetryStrategy = (smartContractsClient as any).clientConfig
         .retryStrategyOn;
       (smartContractsClient as any).clientConfig.retryStrategyOn = true;
 
-<<<<<<< HEAD
-      await smartContractsClient.getFilteredScOutputEvents(mockEventFilter);
-
-      expect(
-        (smartContractsClient as any).sendJsonRPCRequest,
-      ).toHaveBeenCalledWith(
-        JSON_RPC_REQUEST_METHOD.GET_FILTERED_SC_OUTPUT_EVENT,
-        [mockEventFilter],
-      );
-=======
       await smartContractsClient.readSmartContract(mockReadData);
 
       expect(
@@ -426,10 +342,97 @@
           },
         ],
       ]);
->>>>>>> 9cfc1ba7
 
       (smartContractsClient as any).clientConfig.retryStrategyOn =
         originalRetryStrategy;
     });
   });
+
+  describe('getContractBalance', () => {
+    const mockAddress = 'address';
+
+    const expectedBalance: IBalance = {
+      candidate: fromMAS(mockAddressesInfo[0].candidate_balance),
+      final: fromMAS(mockAddressesInfo[0].final_balance),
+    };
+
+    test('should return the correct balance when the address exists', async () => {
+      mockPublicApiClient.getAddresses = jest
+        .fn()
+        .mockResolvedValue(mockAddressesInfo);
+
+      const balance = await smartContractsClient.getContractBalance(
+        mockAddress,
+      );
+
+      expect(balance).toEqual(expectedBalance);
+      expect(mockPublicApiClient.getAddresses).toHaveBeenCalledWith([
+        mockAddress,
+      ]);
+    });
+
+    test('should return null when the address does not exist', async () => {
+      mockPublicApiClient.getAddresses = jest.fn().mockResolvedValue([]);
+
+      const balance = await smartContractsClient.getContractBalance(
+        mockAddress,
+      );
+
+      expect(balance).toBeNull();
+      expect(mockPublicApiClient.getAddresses).toHaveBeenCalledWith([
+        mockAddress,
+      ]);
+    });
+  });
+
+  describe('getFilteredScOutputEvents', () => {
+    test('should send the correct JSON RPC request', async () => {
+      (smartContractsClient as any).sendJsonRPCRequest = jest
+        .fn()
+        .mockResolvedValue(mockedEvents);
+
+      await smartContractsClient.getFilteredScOutputEvents(mockEventFilter);
+
+      expect(
+        (smartContractsClient as any).sendJsonRPCRequest,
+      ).toHaveBeenCalledWith(
+        JSON_RPC_REQUEST_METHOD.GET_FILTERED_SC_OUTPUT_EVENT,
+        [mockEventFilter],
+      );
+    });
+
+    test('should return the correct array of IEvent objects', async () => {
+      (smartContractsClient as any).sendJsonRPCRequest = jest
+        .fn()
+        .mockResolvedValue(mockedEvents);
+
+      const result = await smartContractsClient.getFilteredScOutputEvents(
+        mockEventFilter,
+      );
+
+      expect(result).toEqual(mockedEvents);
+    });
+
+    test('should call trySafeExecute if retryStrategyOn is true', async () => {
+      (smartContractsClient as any).sendJsonRPCRequest = jest
+        .fn()
+        .mockResolvedValue(mockedEvents);
+
+      const originalRetryStrategy = (smartContractsClient as any).clientConfig
+        .retryStrategyOn;
+      (smartContractsClient as any).clientConfig.retryStrategyOn = true;
+
+      await smartContractsClient.getFilteredScOutputEvents(mockEventFilter);
+
+      expect(
+        (smartContractsClient as any).sendJsonRPCRequest,
+      ).toHaveBeenCalledWith(
+        JSON_RPC_REQUEST_METHOD.GET_FILTERED_SC_OUTPUT_EVENT,
+        [mockEventFilter],
+      );
+
+      (smartContractsClient as any).clientConfig.retryStrategyOn =
+        originalRetryStrategy;
+    });
+  });
 });
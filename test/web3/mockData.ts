--- conflicted
+++ resolved
@@ -8,10 +8,7 @@
 import { IAccount } from '../../src/interfaces/IAccount';
 import { IContractData } from '../../src/interfaces/IContractData';
 import { ICallData } from '../../src/interfaces/ICallData';
-<<<<<<< HEAD
-=======
 import { IGetGraphInterval } from '../../src/interfaces/IGetGraphInterval';
->>>>>>> cf4918b7
 
 export const mockNodeStatusInfo = {
   node_id: 'N129tbNd4oVMRsnFvQcgSq4PUAZYYDA1pvqtef2ER6W7JqgY1Bfg',
@@ -60,8 +57,6 @@
   },
 };
 
-<<<<<<< HEAD
-=======
 export const mockGraphInterval: IGetGraphInterval = {
   start: 1624153200000,
   end: 1624156800000,
@@ -209,7 +204,6 @@
   },
 ];
 
->>>>>>> cf4918b7
 export const mockClientConfig: IClientConfig = {
   providers: [
     {

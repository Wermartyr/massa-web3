/* eslint-disable @typescript-eslint/no-var-requires */
import { IAccount } from '../../src/interfaces/IAccount';
import { ClientFactory } from '../../src/web3/ClientFactory';
import { WalletClient } from '../../src/web3/WalletClient';
import { Client } from '../../src/web3/Client';
import { IProvider, ProviderType } from '../../src/interfaces/IProvider';
import { expect, test, describe, beforeEach, afterEach } from '@jest/globals';
import * as ed from '@noble/ed25519';

// TODO: Use env variables and say it in the CONTRIBUTING.md
const deployerPrivateKey =
  'S12XuWmm5jULpJGXBnkeBsuiNmsGi2F4rMiTvriCzENxBR4Ev7vd';
const receiverPrivateKey =
  'S1eK3SEXGDAWN6pZhdr4Q7WJv6UHss55EB14hPy4XqBpiktfPu6';

const publicApi = 'http://127.0.0.1:33035';
const privateApi = 'http://127.0.0.1:33034';
const MAX_WALLET_ACCOUNTS = 256;

export async function initializeClient() {
  const deployerAccount: IAccount = await WalletClient.getAccountFromSecretKey(
    deployerPrivateKey,
  );
  const web3Client: Client = await ClientFactory.createCustomClient(
    [
      { url: publicApi, type: ProviderType.PUBLIC } as IProvider,
      { url: privateApi, type: ProviderType.PRIVATE } as IProvider,
    ],
    true,
    deployerAccount, // setting deployer account as base account
  );
  return web3Client;
}

describe('WalletClient', () => {
  let web3Client: Client;
  // let walletClient: WalletClient;
  let baseAccount: IAccount = {
    address: 'AU1QRRX6o2igWogY8qbBtqLYsNzYNHwvnpMC48Y6CLCv4cXe9gmK',
    secretKey: 'S12XuWmm5jULpJGXBnkeBsuiNmsGi2F4rMiTvriCzENxBR4Ev7vd',
    publicKey: 'P129tbNd4oVMRsnFvQcgSq4PUAZYYDA1pvqtef2ER6W7JqgY1Bfg',
    createdInThread: 6,
  };

  beforeEach(async () => {
    web3Client = await initializeClient();
  });

  afterEach(async () => {
    await web3Client.wallet().cleanWallet();
  });

  describe('setBaseAccount', () => {
    test('should set base account', async () => {
      const account = await WalletClient.getAccountFromSecretKey(
        receiverPrivateKey,
      );
      await web3Client.wallet().setBaseAccount(account);
      const baseAccount = await web3Client.wallet().getBaseAccount();
      expect(baseAccount).not.toBeNull();
      expect(baseAccount?.address).toEqual(account.address);
    });

    test('should throw error if account is not valid', async () => {
      await web3Client.wallet().cleanWallet();
      await expect(
        web3Client.wallet().setBaseAccount({} as IAccount),
      ).rejects.toThrow();
      const incorrectAccount = {
        address: 'AU12Set6aygzt1k7ZkDwrkStYovVBzeGs8VgaZogy11s7fQzaytv3',
        secretKey: 's1eK3SEXGDAWN6pZhdr4Q7WJv6UHss55EB14hPy4XqBpiktfPu6', // prefix is incorrect
        publicKey: 'P121uDTpo58d3SxQTENXKqSJTpB21ueSAy8RqQ2virGVeWs339ub',
        createdInThread: 23,
      } as IAccount;
      await expect(
        web3Client.wallet().setBaseAccount(incorrectAccount),
      ).rejects.toThrow();
    });

    test('should change base account if already set', async () => {
      const firstAccount = await WalletClient.getAccountFromSecretKey(
        receiverPrivateKey,
      );
      await web3Client.wallet().setBaseAccount(firstAccount);

      const secondAccount = await WalletClient.getAccountFromSecretKey(
        deployerPrivateKey,
      );
      await web3Client.wallet().setBaseAccount(secondAccount);

      const baseAccount = await web3Client.wallet().getBaseAccount();
      expect(baseAccount).not.toBeNull();
      expect(baseAccount?.address).toEqual(secondAccount.address);
    });
  });

  describe('getBaseAccount', () => {
    test('should return the base account', async () => {
      const fetchedBaseAccount = await web3Client.wallet().getBaseAccount();
      expect(fetchedBaseAccount).not.toBeNull();
      expect(fetchedBaseAccount?.address).toEqual(baseAccount.address);
    });

    test('should return null if base account is not set', async () => {
      await web3Client.wallet().cleanWallet();
      const fetchedBaseAccount = await web3Client.wallet().getBaseAccount();
      expect(fetchedBaseAccount).toBeNull();
    });
  });

  describe('getWalletAccountByAddress', () => {
    test('should return the account for a valid address', async () => {
      const accounts = [
        await WalletClient.walletGenerateNewAccount(),
        await WalletClient.walletGenerateNewAccount(),
        await WalletClient.walletGenerateNewAccount(),
      ];

      await web3Client.wallet().addAccountsToWallet(accounts);

      const targetAccount = accounts[1]; // Assume we want to find the second account
      const fetchedAccount = web3Client
        .wallet()
        // eslint-disable-next-line @typescript-eslint/no-non-null-assertion
        .getWalletAccountByAddress(targetAccount.address!);

      expect(fetchedAccount).not.toBeNull();
      expect(fetchedAccount?.address).toEqual(targetAccount.address);
    });

    test('should return undefined for a non-existent address', async () => {
      const nonexistentAddress =
        'AU12Set6aygzt1k7ZkDwrkStYovVBzeGs8VgaZogy11s7fQzaytv3'; // This address doesn't exist in the wallet
      const fetchedAccount = web3Client
        .wallet()
        .getWalletAccountByAddress(nonexistentAddress);
      expect(fetchedAccount).toBeUndefined();
    });

    test('should return the account regardless of address case', async () => {
      const accounts = [await WalletClient.walletGenerateNewAccount()];

      await web3Client.wallet().addAccountsToWallet(accounts);

      const targetAccount = accounts[0]; // Assume we want to find the first account
      const upperCaseAddress = targetAccount.address?.toUpperCase();
      const fetchedAccount = web3Client
        .wallet()
        // eslint-disable-next-line @typescript-eslint/no-non-null-assertion
        .getWalletAccountByAddress(upperCaseAddress!);

      expect(fetchedAccount).not.toBeNull();
      expect(fetchedAccount?.address).toEqual(targetAccount.address);
    });
  });
  describe('addSecretKeysToWallet', () => {
    test('should throw an error when the number of accounts exceeds the maximum limit', async () => {
      const secretKeys = new Array(MAX_WALLET_ACCOUNTS + 1).fill(
        receiverPrivateKey,
      );

      await expect(
        web3Client.wallet().addSecretKeysToWallet(secretKeys),
      ).rejects.toThrow(
        new RegExp(
          `Maximum number of allowed wallet accounts exceeded ${MAX_WALLET_ACCOUNTS}`,
        ),
      );
    });

    test('should not add duplicate accounts to the wallet (duplicate in arguments)', async () => {
      // Add receiverPrivateKey's secret key twice
      const secretKeys: string[] = [receiverPrivateKey, receiverPrivateKey];

      const addedAccounts = await web3Client
        .wallet()
        .addSecretKeysToWallet(secretKeys);
      const walletAccounts = await web3Client.wallet().getWalletAccounts();
      expect([baseAccount, addedAccounts[0]]).toStrictEqual(walletAccounts);
      expect(addedAccounts.length).toBe(1); // only one unique account should be added
      expect(web3Client.wallet().getWalletAccounts().length).toBe(2); // only one unique account should be added
    });

    test('should not add duplicate accounts to the wallet (account already in wallet)', async () => {
      const addedAccounts = await web3Client
        .wallet()
        .addSecretKeysToWallet([deployerPrivateKey, receiverPrivateKey]);
      const walletAccounts = await web3Client.wallet().getWalletAccounts();

      // only receiver account should be added
      expect(addedAccounts[0].secretKey).toBe(receiverPrivateKey);
      expect([baseAccount, addedAccounts[0]]).toStrictEqual(walletAccounts);
      expect(addedAccounts.length).toBe(1);
      expect(web3Client.wallet().getWalletAccounts().length).toBe(2);
    });

    test('should correctly create and add accounts to the wallet', async () => {
      const accounts = [
        await WalletClient.walletGenerateNewAccount(),
        await WalletClient.walletGenerateNewAccount(),
      ];
      const secretKeys: string[] = [
        // eslint-disable-next-line @typescript-eslint/no-non-null-assertion
        accounts[0].secretKey!,
        // eslint-disable-next-line @typescript-eslint/no-non-null-assertion
        accounts[1].secretKey!,
      ];

      const addedAccounts = await web3Client
        .wallet()
        .addSecretKeysToWallet(secretKeys);

      expect(addedAccounts.length).toBe(2);

      // Check that both accounts have been added
      expect(addedAccounts).toEqual(
        expect.arrayContaining([
          expect.objectContaining({ address: accounts[0].address }),
          expect.objectContaining({
            address: accounts[1].address,
          }),
        ]),
      );
    });
  });

  describe('getWalletAccounts', () => {
    test('should return all accounts in the wallet', async () => {
      const accounts = [
        await WalletClient.walletGenerateNewAccount(),
        await WalletClient.walletGenerateNewAccount(),
        await WalletClient.walletGenerateNewAccount(),
      ];

      await web3Client.wallet().addAccountsToWallet(accounts);
      const walletAccounts = await web3Client.wallet().getWalletAccounts();
      expect(walletAccounts.length).toBe(4); // 3 generated + 1 base account
    });

    test('should return different accounts for different secret keys', async () => {
      const secretKey1 = 'S12XuWmm5jULpJGXBnkeBsuiNmsGi2F4rMiTvriCzENxBR4Ev7vd';
      const secretKey2 = 'S1eK3SEXGDAWN6pZhdr4Q7WJv6UHss55EB14hPy4XqBpiktfPu6';

      const accountFromPrivateKey1 = await WalletClient.getAccountFromSecretKey(
        secretKey1,
      );
      const accountFromPrivateKey2 = await WalletClient.getAccountFromSecretKey(
        secretKey2,
      );

      expect(accountFromPrivateKey1.address).not.toEqual(
        accountFromPrivateKey2.address,
      );
      expect(accountFromPrivateKey1.publicKey).not.toEqual(
        accountFromPrivateKey2.publicKey,
      );
    });
  });

<<<<<<< HEAD
  describe('walletSignMessage', () => {
    test('should sign a message with a valid signer', async () => {
      const data = 'Test message';
      const signer = baseAccount;
      const modelSignedMessage =
        '1TXucC8nai7BYpAnMPYrotVcKCZ5oxkfWHb2ykKj2tXmaGMDL1XTU5AbC6Z13RH3q59F8QtbzKq4gzBphGPWpiDonownxE';

      const signedMessage = await WalletClient.walletSignMessage(data, signer);

      expect(signedMessage).toHaveProperty('base58Encoded');
      expect(typeof signedMessage.base58Encoded).toBe('string');
      expect(signedMessage.base58Encoded).toEqual(modelSignedMessage);
    });

    test('should throw an error when no private key is available', async () => {
      const data = 'Test message';
      const signer = { ...baseAccount, secretKey: null };

      await expect(
        WalletClient.walletSignMessage(data, signer),
      ).rejects.toThrow('No private key to sign the message with');
    });

    test('should throw an error when no public key is available', async () => {
      const data = 'Test message';
      const signer = { ...baseAccount, publicKey: null };

      await expect(
        WalletClient.walletSignMessage(data, signer),
      ).rejects.toThrow('No public key to verify the signed message with');
    });

    test('should throw an error when signature length is invalid', async () => {
      const data = 'Test message';
      const signer = baseAccount;

      // Create a spy on the 'sign' function to provide an incorrect mock implementation for this test
      const signSpy = jest.spyOn(ed, 'sign');
      signSpy.mockImplementation(() => Promise.resolve(Buffer.alloc(63))); // 63 instead of 64

      await expect(
        WalletClient.walletSignMessage(data, signer),
      ).rejects.toThrow(/Invalid signature length. Expected 64, got/);

      // Restore the original 'sign' function after the test
      signSpy.mockRestore();
    });

    test('should correctly process Buffer data', async () => {
      const data = Buffer.from('Test message');
      const modelSignedMessage =
        '1TXucC8nai7BYpAnMPYrotVcKCZ5oxkfWHb2ykKj2tXmaGMDL1XTU5AbC6Z13RH3q59F8QtbzKq4gzBphGPWpiDonownxE';
      const signer = baseAccount;

      const signedMessage = await WalletClient.walletSignMessage(data, signer);

      expect(signedMessage).toHaveProperty('base58Encoded');
      expect(typeof signedMessage.base58Encoded).toBe('string');
      expect(signedMessage.base58Encoded).toEqual(modelSignedMessage);
    });
  });

  describe('signMessage', () => {
    test('should sign a message with a valid account', async () => {
      const data = 'Test message';
      const modelSignedMessage =
        '1TXucC8nai7BYpAnMPYrotVcKCZ5oxkfWHb2ykKj2tXmaGMDL1XTU5AbC6Z13RH3q59F8QtbzKq4gzBphGPWpiDonownxE';

      // eslint-disable-next-line @typescript-eslint/no-non-null-assertion
      const accountSignerAddress: string = baseAccount.address!;

      const signedMessage = await web3Client
        .wallet()
        .signMessage(data, accountSignerAddress);

      expect(signedMessage).toHaveProperty('base58Encoded');
      expect(typeof signedMessage.base58Encoded).toBe('string');
      expect(signedMessage.base58Encoded).toEqual(modelSignedMessage);
    });

    test('should throw an error when the account is not found', async () => {
      const data = 'Test message';
      const nonExistentSignerAddress = 'nonExistentSignerAddress';

      await expect(
        web3Client.wallet().signMessage(data, nonExistentSignerAddress),
      ).rejects.toThrow(
        `No signer account ${nonExistentSignerAddress} found in wallet`,
      );
    });

    test('should correctly process Buffer data', async () => {
      const data = Buffer.from('Test message');
      const modelSignedMessage =
        '1TXucC8nai7BYpAnMPYrotVcKCZ5oxkfWHb2ykKj2tXmaGMDL1XTU5AbC6Z13RH3q59F8QtbzKq4gzBphGPWpiDonownxE';

      // eslint-disable-next-line @typescript-eslint/no-non-null-assertion
      const accountSignerAddress = baseAccount.address!;

      const signedMessage = await web3Client
        .wallet()
        .signMessage(data, accountSignerAddress);

      expect(signedMessage).toHaveProperty('base58Encoded');
      expect(typeof signedMessage.base58Encoded).toBe('string');
      expect(signedMessage.base58Encoded).toEqual(modelSignedMessage);
=======
  describe('walletGenerateNewAccount', () => {
    test('should generate a new account', async () => {
      const newAccount = await WalletClient.walletGenerateNewAccount();
      // Check that the newAccount object has all necessary properties
      expect(newAccount).toHaveProperty('address');
      expect(newAccount).toHaveProperty('secretKey');
      expect(newAccount).toHaveProperty('publicKey');
      expect(newAccount).toHaveProperty('createdInThread');

      // Check that the properties are of correct type
      expect(typeof newAccount.address).toBe('string');
      expect(typeof newAccount.secretKey).toBe('string');
      expect(typeof newAccount.publicKey).toBe('string');
      expect(typeof newAccount.createdInThread).toBe('number');

      // Check that the properties are not empty or null
      expect(newAccount.address).not.toBeNull();
      expect(newAccount.address).not.toBe('');
      expect(newAccount.secretKey).not.toBeNull();
      expect(newAccount.secretKey).not.toBe('');
      expect(newAccount.publicKey).not.toBeNull();
      expect(newAccount.publicKey).not.toBe('');

      // Check that keys and address have the correct length
      expect(newAccount.address?.length).toBeGreaterThanOrEqual(50);
      expect(newAccount.secretKey?.length).toBeGreaterThanOrEqual(50);
      expect(newAccount.publicKey?.length).toBeGreaterThanOrEqual(50);
    });

    test('should generate unique accounts each time', async () => {
      const newAccount1 = await WalletClient.walletGenerateNewAccount();
      const newAccount2 = await WalletClient.walletGenerateNewAccount();
      expect(newAccount1).not.toEqual(newAccount2);
    });
  });

  describe('getAccountFromSecretKey', () => {
    test('should generate an account from a secret key', async () => {
      const secretKey = 'S12syP5uCVEwaJwvXLqJyD1a2GqZjsup13UnhY6uzbtyu7ExXWZS';
      const addressModel =
        'AU12KgrLq2vhMgi8aAwbxytiC4wXBDGgvTtqGTM5R7wEB9En8WBHB';
      const publicKeyModel =
        'P12c2wsKxEyAhPC4ouNsgywzM41VsNSuwH9JdMbRt9bM8ZsMLPQA';
      const createdInThreadModel = 21;
      const accountFromSecretKey = await WalletClient.getAccountFromSecretKey(
        secretKey,
      );
      // Check that the accountFromSecretKey object has all necessary properties
      expect(accountFromSecretKey).toHaveProperty('address');
      expect(accountFromSecretKey).toHaveProperty('secretKey');
      expect(accountFromSecretKey).toHaveProperty('publicKey');
      expect(accountFromSecretKey).toHaveProperty('createdInThread');
      // Check that the secretKey matches the models
      expect(accountFromSecretKey.address).toEqual(addressModel);
      expect(accountFromSecretKey.publicKey).toEqual(publicKeyModel);
      expect(accountFromSecretKey.secretKey).toEqual(secretKey);
      expect(accountFromSecretKey.createdInThread).toEqual(
        createdInThreadModel,
      );
    });

    test('should throw error if invalid secret key is provided', async () => {
      const invalidSecretKey = 'invalidSecretKey';
      await expect(
        WalletClient.getAccountFromSecretKey(invalidSecretKey),
      ).rejects.toThrow();

      const emptySecretKey = '';
      await expect(
        WalletClient.getAccountFromSecretKey(emptySecretKey),
      ).rejects.toThrow();

      const nullSecretKey = null;
      await expect(
        WalletClient.getAccountFromSecretKey(nullSecretKey as never),
      ).rejects.toThrow();
>>>>>>> 23df510c
    });
  });
});<|MERGE_RESOLUTION|>--- conflicted
+++ resolved
@@ -257,7 +257,6 @@
     });
   });
 
-<<<<<<< HEAD
   describe('walletSignMessage', () => {
     test('should sign a message with a valid signer', async () => {
       const data = 'Test message';
@@ -364,7 +363,9 @@
       expect(signedMessage).toHaveProperty('base58Encoded');
       expect(typeof signedMessage.base58Encoded).toBe('string');
       expect(signedMessage.base58Encoded).toEqual(modelSignedMessage);
-=======
+    });
+  });
+  
   describe('walletGenerateNewAccount', () => {
     test('should generate a new account', async () => {
       const newAccount = await WalletClient.walletGenerateNewAccount();
@@ -441,7 +442,6 @@
       await expect(
         WalletClient.getAccountFromSecretKey(nullSecretKey as never),
       ).rejects.toThrow();
->>>>>>> 23df510c
     });
   });
 });
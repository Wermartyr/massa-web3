--- conflicted
+++ resolved
@@ -66,14 +66,9 @@
 			case JSON_RPC_REQUEST_METHOD.GET_CLIQUES:
 			case JSON_RPC_REQUEST_METHOD.GET_STAKERS:
 			case JSON_RPC_REQUEST_METHOD.GET_FILTERED_SC_OUTPUT_EVENT:
-<<<<<<< HEAD
 			case JSON_RPC_REQUEST_METHOD.EXECUTE_READ_ONLY_REQUEST:
 			case JSON_RPC_REQUEST_METHOD.EXECUTE_READ_ONLY_CALL: {
 					return this.getPublicProviders()[0]; //TODO: choose the first available public provider ?
-=======
-			case JSON_RPC_REQUEST_METHOD.EXECUTE_READ_ONLY_REQUEST: {
-					return this.getPublicProviders()[0]; // TODO: choose the first available public provider ?
->>>>>>> db51ea26
 				}
 			case JSON_RPC_REQUEST_METHOD.STOP_NODE:
 			case JSON_RPC_REQUEST_METHOD.BAN:
